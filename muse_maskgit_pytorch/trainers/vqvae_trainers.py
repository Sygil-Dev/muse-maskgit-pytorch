from pathlib import Path
from shutil import rmtree
from datetime import datetime

from beartype import beartype
from PIL import Image
import torch
from torch import nn

from torch.optim import Adam, AdamW
from lion_pytorch import Lion

from torch.utils.data import DataLoader, random_split
from torch.utils.tensorboard import SummaryWriter
from torchvision.utils import make_grid, save_image

from muse_maskgit_pytorch.vqgan_vae import VQGanVAE

from einops import rearrange

from accelerate import Accelerator, DistributedType, DistributedDataParallelKwargs

from ema_pytorch import EMA
import numpy as np
from muse_maskgit_pytorch.trainers.base_accelerated_trainer import (
    BaseAcceleratedTrainer,
)
from diffusers.optimization import get_scheduler


def noop(*args, **kwargs):
    pass


def accum_log(log, new_logs):
    for key, new_value in new_logs.items():
        old_value = log.get(key, 0.0)
        log[key] = old_value + new_value
    return log


def exists(val):
    return val is not None


class VQGanVAETrainer(BaseAcceleratedTrainer):
    def __init__(
        self,
        vae: VQGanVAE,
        dataloader,
        valid_dataloader,
        accelerator,
        *,
        current_step,
        num_train_steps,
        gradient_accumulation_steps=1,
        max_grad_norm=None,
        save_results_every=100,
        save_model_every=1000,
        results_dir="./results",
        logging_dir="./results/logs",
        apply_grad_penalty_every=4,
        lr=3e-4,
        lr_scheduler_type="constant",
        lr_warmup_steps=500,
        discr_max_grad_norm=None,
        use_ema=True,
        ema_beta=0.995,
        ema_update_after_step=0,
        ema_update_every=1,
        clear_previous_experiments=False,
        validation_image_scale=1,
        only_save_last_checkpoint=False,
        optimizer="Adam",
        weight_decay=0.0,
        use_8bit_adam=False
    ):
        super().__init__(
            dataloader,
            valid_dataloader,
            accelerator,
            current_step=current_step,
            num_train_steps=num_train_steps,
            gradient_accumulation_steps=gradient_accumulation_steps,
            max_grad_norm=max_grad_norm,
            save_results_every=save_results_every,
            save_model_every=save_model_every,
            results_dir=results_dir,
            logging_dir=logging_dir,
            apply_grad_penalty_every=apply_grad_penalty_every,
            clear_previous_experiments=clear_previous_experiments,
            validation_image_scale=validation_image_scale,
            only_save_last_checkpoint=only_save_last_checkpoint,
        )

        # vae
        self.model = vae

        all_parameters = set(vae.parameters())
        discr_parameters = set(vae.discr.parameters())
        vae_parameters = all_parameters - discr_parameters

        # optimizers
<<<<<<< HEAD
        if optimizer == 'Adam':
            if use_8bit_adam:
                try:
                    import bitsandbytes as bnb
                    self.optim = bnb.optim.Adam8bit(vae_parameters, lr=lr, weight_decay=weight_decay)
                    self.discr_optim = bnb.optim.Adam8bit(discr_parameters, lr=lr, weight_decay=weight_decay)
                except ImportError:
                    print("Please install bitsandbytes to use 8-bit optimizers. You can do so by running `pip install "
                          "bitsandbytes` | Defaulting to non 8-bit equivalent...")
                    self.optim = Adam(vae_parameters, lr=lr, weight_decay=weight_decay)
                    self.discr_optim = Adam(discr_parameters, lr=lr, weight_decay=weight_decay)
            else:
                self.optim = Adam(vae_parameters, lr=lr, weight_decay=weight_decay)
                self.discr_optim = Adam(discr_parameters, lr=lr, weight_decay=weight_decay)

        elif optimizer == 'AdamW':
            if use_8bit_adam:
                try:
                    import bitsandbytes as bnb
                    self.optim = bnb.optim.AdamW8bit(vae_parameters, lr=lr, weight_decay=weight_decay)
                    self.discr_optim = bnb.optim.AdamW8bit(discr_parameters, lr=lr, weight_decay=weight_decay)
                except ImportError:
                    print("Please install bitsandbytes to use 8-bit optimizers. You can do so by running `pip install "
                          "bitsandbytes` | Defaulting to non 8-bit equivalent...")
                    self.optim = AdamW(vae_parameters, lr=lr, weight_decay=weight_decay)
                    self.discr_optim = AdamW(discr_parameters, lr=lr, weight_decay=weight_decay)
            else:
                self.optim = AdamW(vae_parameters, lr=lr, weight_decay=weight_decay)
                self.discr_optim = AdamW(discr_parameters, lr=lr, weight_decay=weight_decay)

        elif optimizer == 'Lion':
=======
        if optimizer == "Adam":
            self.optim = Adam(vae_parameters, lr=lr, weight_decay=weight_decay)
            self.discr_optim = Adam(discr_parameters, lr=lr, weight_decay=weight_decay)
        elif optimizer == "AdamW":
            self.optim = AdamW(vae_parameters, lr=lr, weight_decay=weight_decay)
            self.discr_optim = AdamW(discr_parameters, lr=lr)
        elif optimizer == "Lion":
>>>>>>> 97ee5526
            self.optim = Lion(vae_parameters, lr=lr, weight_decay=weight_decay)
            self.discr_optim = Lion(discr_parameters, lr=lr, weight_decay=weight_decay)
            if use_8bit_adam:
                print("8bit is not supported by the Lion optimiser, Using standard Lion instead.")
        else:
            print(f"{optimizer} optimizer not supported yet.")

        self.lr_scheduler = get_scheduler(
            lr_scheduler_type,
            optimizer=self.optim,
            num_warmup_steps=lr_warmup_steps * self.gradient_accumulation_steps,
            num_training_steps=self.num_train_steps * self.gradient_accumulation_steps,
        )

        self.lr_scheduler_discr = get_scheduler(
            lr_scheduler_type,
            optimizer=self.discr_optim,
            num_warmup_steps=lr_warmup_steps * self.gradient_accumulation_steps,
            num_training_steps=self.num_train_steps * self.gradient_accumulation_steps,
        )

        self.discr_max_grad_norm = discr_max_grad_norm

        # prepare with accelerator

        (
            self.model,
            self.optim,
            self.discr_optim,
            self.dl,
            self.valid_dl,
            self.lr_scheduler,
            self.lr_scheduler_discr,
        ) = self.prepare(
            self.model,
            self.optim,
            self.discr_optim,
            self.dl,
            self.valid_dl,
            self.lr_scheduler,
            self.lr_scheduler_discr,
        )
        self.model.train()

        self.use_ema = use_ema

        if use_ema:
            self.ema_model = EMA(
                vae,
                update_after_step=ema_update_after_step,
                update_every=ema_update_every,
            )
            self.ema_model = self.prepare(self.ema_model)

    def load(self, path):
        pkg = super().load(path)
        self.discr_optim.load_state_dict(pkg["discr_optim"])

    def save(self, path):
        if not self.is_local_main_process:
            return

        pkg = dict(
            model=self.get_state_dict(self.model),
            optim=self.optim.state_dict(),
            discr_optim=self.discr_optim.state_dict(),
        )
        torch.save(pkg, path)

    def log_validation_images(self, models_to_evaluate, logs, steps):
        log_imgs = []
        prompts = ["vae"] if len(models_to_evaluate) == 1 else ["vae", "ema"]
        for model, filename in models_to_evaluate:
            model.eval()

            valid_data = next(self.valid_dl_iter)
            valid_data = valid_data.to(self.device)

            recons = model(valid_data, return_recons=True)

            # else save a grid of images

            imgs_and_recons = torch.stack((valid_data, recons), dim=0)
            imgs_and_recons = rearrange(imgs_and_recons, "r b ... -> (b r) ...")

            imgs_and_recons = imgs_and_recons.detach().cpu().float().clamp(0.0, 1.0)
            grid = make_grid(
                imgs_and_recons, nrow=2, normalize=True, value_range=(0, 1)
            )

            logs["reconstructions"] = grid
            save_file = str(self.results_dir / f"{filename}.png")
            save_image(grid, save_file)
            log_imgs.append(Image.open(save_file))
        super().log_validation_images(log_imgs, steps, prompts=prompts)

    def train_step(self):
        device = self.device

        steps = int(self.steps.item())
        apply_grad_penalty = (steps % self.apply_grad_penalty_every) == 0

        self.model.train()
        discr = self.model.module.discr if self.is_distributed else self.model.discr
        if self.use_ema:
            ema_model = self.ema_model.module if self.is_distributed else self.ema_model

        # logs

        logs = {}

        # update vae (generator)

        for _ in range(self.gradient_accumulation_steps):
            img = next(self.dl_iter)
            img = img.to(device)

            with self.accelerator.autocast():
                loss = self.model(
                    img, add_gradient_penalty=apply_grad_penalty, return_loss=True
                )

            self.accelerator.backward(loss / self.gradient_accumulation_steps)

            accum_log(
                logs, {"Train/vae_loss": loss.item() / self.gradient_accumulation_steps}
            )

        if exists(self.max_grad_norm):
            self.accelerator.clip_grad_norm_(
                self.model.parameters(), self.max_grad_norm
            )

        self.lr_scheduler.step()
        self.lr_scheduler_discr.step()
        self.optim.step()
        self.optim.zero_grad()

        # update discriminator

        if exists(discr):
            self.discr_optim.zero_grad()

            for _ in range(self.gradient_accumulation_steps):
                img = next(self.dl_iter)
                img = img.to(device)

                with torch.cuda.amp.autocast():
                    loss = self.model(img, return_discr_loss=True)

                self.accelerator.backward(loss / self.gradient_accumulation_steps)

                accum_log(
                    logs,
                    {
                        "Train/discr_loss": loss.item()
                        / self.gradient_accumulation_steps
                    },
                )

            if exists(self.discr_max_grad_norm):
                self.accelerator.clip_grad_norm_(
                    discr.parameters(), self.discr_max_grad_norm
                )

            self.discr_optim.step()

        # log

        self.print(
            f"{steps}: vae loss: {logs['Train/vae_loss']} - discr loss: {logs['Train/discr_loss']} - lr: {self.lr_scheduler.get_last_lr()[0]}"
        )
        logs["lr"] = self.lr_scheduler.get_last_lr()[0]
        self.accelerator.log(logs, step=steps)

        # update exponential moving averaged generator

        if self.use_ema:
            ema_model.update()

        # sample results every so often

        if (steps % self.save_results_every) == 0:
            vaes_to_evaluate = ((self.model, str(steps)),)

            if self.use_ema:
                vaes_to_evaluate = (
                    (ema_model.ema_model, f"{steps}.ema"),
                ) + vaes_to_evaluate

            self.log_validation_images(vaes_to_evaluate, logs, steps)
            self.print(f"{steps}: saving to {str(self.results_dir)}")

        # save model every so often
        self.accelerator.wait_for_everyone()
        if self.is_main and (steps % self.save_model_every) == 0:
            state_dict = self.accelerator.unwrap_model(self.model).state_dict()
            file_name = (
                f"vae.{steps}.pt" if not self.only_save_last_checkpoint else "vae.pt"
            )
            model_path = str(self.results_dir / file_name)
            self.accelerator.save(state_dict, model_path)

            if self.use_ema:
                ema_state_dict = self.accelerator.unwrap_model(
                    self.ema_model
                ).state_dict()
                file_name = (
                    f"vae.{steps}.ema.pt"
                    if not self.only_save_last_checkpoint
                    else "vae.ema.pt"
                )
                model_path = str(self.results_dir / file_name)
                self.accelerator.save(ema_state_dict, model_path)

            self.print(f"{steps}: saving model to {str(self.results_dir)}")

        self.steps += 1
        return logs<|MERGE_RESOLUTION|>--- conflicted
+++ resolved
@@ -101,7 +101,6 @@
         vae_parameters = all_parameters - discr_parameters
 
         # optimizers
-<<<<<<< HEAD
         if optimizer == 'Adam':
             if use_8bit_adam:
                 try:
@@ -133,15 +132,6 @@
                 self.discr_optim = AdamW(discr_parameters, lr=lr, weight_decay=weight_decay)
 
         elif optimizer == 'Lion':
-=======
-        if optimizer == "Adam":
-            self.optim = Adam(vae_parameters, lr=lr, weight_decay=weight_decay)
-            self.discr_optim = Adam(discr_parameters, lr=lr, weight_decay=weight_decay)
-        elif optimizer == "AdamW":
-            self.optim = AdamW(vae_parameters, lr=lr, weight_decay=weight_decay)
-            self.discr_optim = AdamW(discr_parameters, lr=lr)
-        elif optimizer == "Lion":
->>>>>>> 97ee5526
             self.optim = Lion(vae_parameters, lr=lr, weight_decay=weight_decay)
             self.discr_optim = Lion(discr_parameters, lr=lr, weight_decay=weight_decay)
             if use_8bit_adam:
